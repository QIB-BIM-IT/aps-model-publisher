// src/services/apsPublish.service.js
// Publish réel via Data v2 *Commands* en ciblant une VERSION, avec détection automatique de région (US|EMEA).
//
// Améliorations:
// - Vérification de l’existence des items avant résolution
// - Détection automatique de la région du projet
// - Support des IDs avec/sans préfixe 'b.'
// - Logs enrichis pour le debug
// - Gestion robuste des erreurs 404
//
// .env utiles :
//  - ENABLE_REAL_PUBLISH=true|false
//  - PUBLISH_COMMAND=PublishModel|PublishWithoutLinks
//  - PUBLISH_ITEM_TIMEOUT_MS, PUBLISH_MAX_RETRIES, PUBLISH_RETRY_BASE_MS

'use strict';

const axios = require('axios');
const logger = require('../config/logger');
const apsAuthService = require('./apsAuth.service');
const { PublishRun } = require('../models');
const { apsConfig } = require('../config/aps.config');

const ENABLE_REAL = String(process.env.ENABLE_REAL_PUBLISH || 'false').toLowerCase() === 'true';
const ITEM_TIMEOUT_MS = parseInt(process.env.PUBLISH_ITEM_TIMEOUT_MS || '120000', 10);
const MAX_RETRIES = Math.max(0, parseInt(process.env.PUBLISH_MAX_RETRIES || '2', 10));
const RETRY_BASE_MS = Math.max(100, parseInt(process.env.PUBLISH_RETRY_BASE_MS || '500', 10));
const PUBLISH_COMMAND = String(process.env.PUBLISH_COMMAND || 'PublishModel'); // PublishModel | PublishWithoutLinks

// Liste des régions supportées par Data Management v2. Les modèles C4R sont
// actuellement provisionnés soit aux US soit sur l'instance EMEA.
const REGIONS = ['us', 'emea']; // ordre d'essai
const REGION_LABELS = REGIONS.map((r) => r.toUpperCase());
const REGION_LIST_LOG = REGION_LABELS.join('/');

function formatRegion(region) {
  return region ? String(region).toUpperCase() : 'N/A';
}

function sleep(ms) { return new Promise((r) => setTimeout(r, ms)); }
function safeBody(b) { try { return JSON.stringify(b).slice(0, 1200); } catch { return '<unserializable>'; } }

function apiBase() {
  return (apsConfig && apsConfig.apis && apsConfig.apis.baseUrl) || 'https://developer.api.autodesk.com';
}

function dataBase() {
  return `${apiBase()}/data/v2`;
}

function commandsBase(region) {
  if (region && region !== 'N/A') {
    return `${apiBase()}/data/v2/regions/${region}`;
  }
  return `${apiBase()}/data/v2`;
}

// — Utilitaires pour gérer les IDs —————————————–

/** Nettoie un ID en retirant le préfixe 'b.' lorsque certaines APIs l'exigent.
 *  ⚠️ Ne pas utiliser pour les projectId/hubId des endpoints Data v2. */
function cleanId(id) {
  if (typeof id === 'string' && id.startsWith('b.')) {
    return id.substring(2);
  }
  return id;
}

// — Reconnaissance des URN ———————————————––

/** lineage item URN ? ex: urn:adsk.wipprod:dm.lineage:xxxxx */
function isLineageUrn(urn) {
  return /^urn:adsk\.wipprod:dm\.lineage:[A-Za-z0-9-_]+$/i.test(String(urn));
}

/** version URN ? ex: urn:adsk.wipprod:fs.file:vf.<id>?version=<n> */
function isVersionUrn(urn) {
  return /^urn:adsk\.wipprod:fs\.file:vf\.[^?]+(\?|\&)version=\d+$/i.test(String(urn));
}

// — Détection de région et vérification d’existence ————————

/**
 * Détecte la région d’un projet en testant les différentes régions.
 * Retourne { region, projectId }
 */
async function detectProjectRegion(projectId, accessToken) {
  logger.debug(`[Publish] Détection région pour projet: ${projectId}`);

  try {
    const url = `${dataBase()}/projects/${encodeURIComponent(projectId)}`;
    const config = {
      method: 'GET',
      url,
      headers: { Authorization: `Bearer ${accessToken}` },
      timeout: 5000,
      validateStatus: () => true,
    };

    const resp = await axios(config);

    if (resp.status === 200) {
      // Extraire la région depuis les attributs du projet si disponible
      const attributes = resp?.data?.data?.attributes;

      // La région peut être dans extension.data.region ou déterminée par le hub
      let detectedRegion = attributes?.extension?.data?.region;

      if (!detectedRegion) {
        // Fallback: essayer de déterminer depuis le hub
        const hubId = resp?.data?.data?.relationships?.hub?.data?.id;
        if (hubId && hubId.includes('.eu.')) {
          detectedRegion = 'emea';
        } else {
          detectedRegion = 'us'; // Par défaut US
        }
      }

      logger.info(`[Publish] Région détectée: ${formatRegion(detectedRegion)}`);
      return { region: detectedRegion.toLowerCase(), projectId };
    }
  } catch (e) {
    logger.warn(`[Publish] Erreur détection région: ${e.message}`);
  }

  // Fallback: US par défaut
  logger.info(`[Publish] Région par défaut (US) utilisée pour: ${projectId}`);
  return { region: 'us', projectId };
}

// — Résolution de version (region-aware) ———————————–

async function getTipVersionFromItems(projectId, itemUrn, accessToken) {
  const url = `${apiBase()}/data/v2/projects/${encodeURIComponent(projectId)}/items/${encodeURIComponent(itemUrn)}`;
  const config = {
    method: 'GET',
    url,
    headers: { Authorization: `Bearer ${accessToken}` },
    timeout: ITEM_TIMEOUT_MS,
    validateStatus: () => true,
  };

  const resp = await axios(config);

  if (resp.status !== 200) {
    logger.error(`[Publish] /items HTTP ${resp.status}: ${safeBody(resp.data)}`);
    throw new Error(`items GET ${resp.status}: ${safeBody(resp.data)}`);
  }

  // 1) relationships.tip.data.id
  const tip = resp?.data?.data?.relationships?.tip?.data;
  if (tip?.id) {
    logger.debug(`[Publish] Tip version trouvée via relationships: ${tip.id}`);
    return tip.id;
  }

  // 2) included -> versions
  const included = Array.isArray(resp?.data?.included) ? resp.data.included : [];
  const ver = included.find((x) => x?.type === 'versions' && x?.id);
  if (ver?.id) {
    logger.debug(`[Publish] Version trouvée via included: ${ver.id}`);
    return ver.id;
  }

  throw new Error(`Tip version introuvable dans /items`);
}

async function getLatestVersionFromVersions(projectId, itemUrn, accessToken) {
  const url = `${apiBase()}/data/v2/projects/${encodeURIComponent(projectId)}/items/${encodeURIComponent(itemUrn)}/versions`;
  const config = {
    method: 'GET',
    url,
    headers: { Authorization: `Bearer ${accessToken}` },
    timeout: ITEM_TIMEOUT_MS,
    validateStatus: () => true,
  };

  const resp = await axios(config);

  if (resp.status !== 200) {
    logger.error(`[Publish] /versions HTTP ${resp.status}: ${safeBody(resp.data)}`);
    throw new Error(`versions GET ${resp.status}: ${safeBody(resp.data)}`);
  }

  const arr = Array.isArray(resp?.data?.data) ? resp.data.data : [];
  if (!arr.length) {
    throw new Error(`Aucune version retournée`);
  }

  const latestVersion = arr[0].id;
  logger.debug(`[Publish] Latest version trouvée: ${latestVersion} (${arr.length} versions total)`);
  return latestVersion;
}

/**
 * Résout vers un URN version (simplifié - pas de multi-région pour /items)
 */
async function resolveToVersionUrn(projectId, inputUrn, accessToken) {
  logger.info(`[Publish] Début résolution version pour: ${inputUrn}`);

  // Si c'est déjà une version -> pas besoin de /items
  if (isVersionUrn(inputUrn)) {
    logger.debug(`[Publish] Input est déjà une version -> ${inputUrn}`);
    return inputUrn;
  }

  // Essayer d'abord via /items (pour obtenir la tip version)
  try {
    const versionUrn = await getTipVersionFromItems(projectId, inputUrn, accessToken);
    logger.info(`[Publish] Résolution tip via /items OK: item=${inputUrn} -> version=${versionUrn}`);
    return versionUrn;
  } catch (e1) {
    logger.warn(`[Publish] /items échec, essai fallback /versions: ${e1.message}`);

    // Fallback: essayer via /versions
    try {
      const versionUrn = await getLatestVersionFromVersions(projectId, inputUrn, accessToken);
      logger.info(`[Publish] Résolution via /versions OK: item=${inputUrn} -> version=${versionUrn}`);
      return versionUrn;
    } catch (e2) {
      throw new Error(`Impossible de résoudre la version: ${e2.message}`);
    }
  }
}

// — Envoi de la Command Publish (region-aware) ——————————

async function publishVersionViaCommand(region, projectId, versionUrn, accessToken) {
  const url = `${commandsBase(region)}/projects/${encodeURIComponent(projectId)}/commands`;
  const cmdType =
    PUBLISH_COMMAND === 'PublishWithoutLinks'
      ? 'commands:autodesk.bim360:C4RModelPublishWithoutLinks'
      : 'commands:autodesk.bim360:C4RModelPublish';

  const payload = {
    jsonapi: { version: '1.0' },
    data: {
      type: 'commands',
      attributes: {
        extension: { type: cmdType, version: '1.0.0' },
      },
      relationships: {
        resources: {
          data: [{ type: 'versions', id: versionUrn }],
        },
      },
    },
  };

  logger.debug(
    `[Publish] Envoi command ${PUBLISH_COMMAND} région=${formatRegion(region)} version=${versionUrn}`
  );

  let attempt = 0;
  while (attempt <= MAX_RETRIES) {
    try {
      const config = {
        method: 'POST',
        url,
        data: payload,
        headers: {
          Authorization: `Bearer ${accessToken}`,
          'Content-Type': 'application/vnd.api+json',
          Accept: 'application/vnd.api+json',
        },
        timeout: ITEM_TIMEOUT_MS,
        validateStatus: () => true,
      };

      const resp = await axios(config);
      const { status, data } = resp;

      if (status === 202 || status === 200 || status === 201) {
        logger.info(
          `[Publish][REAL][Commands] HTTP ${status} region=${formatRegion(region)} project=${projectId} version=${versionUrn} cmd=${PUBLISH_COMMAND}`
        );
        return { outcome: 'accepted', http: status, body: data };
      }

      if (status >= 400 && status < 500 && status !== 429) {
        logger.warn(
          `[Publish][REAL][Commands] ${status} non-retry region=${formatRegion(region)} project=${projectId} version=${versionUrn} body=${safeBody(
            data
          )}`
        );
        return { outcome: 'failed', http: status, body: data };
      }

      attempt++;
      const wait = RETRY_BASE_MS * Math.pow(2, attempt - 1);
      logger.warn(
        `[Publish][REAL][Commands] HTTP ${status} retry attempt=${attempt}/${MAX_RETRIES} wait=${wait}ms region=${formatRegion(region)} body=${safeBody(
          data
        )}`
      );
      await sleep(wait);
    } catch (e) {
      attempt++;
      const wait = RETRY_BASE_MS * Math.pow(2, attempt - 1);
      logger.warn(
        `[Publish][REAL][Commands] network error: ${e.message} retry ${attempt}/${MAX_RETRIES} wait=${wait}ms region=${formatRegion(region)}`
      );
      await sleep(wait);
    }
  }

  return { outcome: 'failed', http: 0, body: null };
}

/**
 * Publie une version en essayant d’abord la région connue (si on l’a),
 * puis en fallback l’autre région.
 */
async function publishVersionWithRegion(versionUrn, knownRegion, projectId, accessToken) {
  const tryOrder = knownRegion ? [knownRegion, ...REGIONS.filter((r) => r !== knownRegion)] : REGIONS.slice();

  logger.debug(
    `[Publish] Ordre des régions à tester pour publish: ${tryOrder.map((r) => formatRegion(r)).join(', ')}`
  );

  for (const region of tryOrder) {
    const r = await publishVersionViaCommand(region, projectId, versionUrn, accessToken);

    if (r.outcome === 'accepted') {
      logger.info(`[Publish] Publication acceptée dans région: ${formatRegion(region)}`);
      return { ...r, regionTried: region };
    }

    if (r.http && r.http !== 404) {
      // Erreur non-404, pas besoin d'essayer autre région
      logger.warn(
        `[Publish] Erreur ${r.http} dans région ${formatRegion(region)}, arrêt des tentatives`
      );
      return { ...r, regionTried: region };
    }

    // En cas de 404, on tente l'autre région
    if (r.http === 404) {
      logger.warn(
        `[Publish] 404 en publish dans region=${formatRegion(region)}, tentative région suivante...`
      );
    }
  }

  // Si toutes régions échouent
  logger.error(
    `[Publish] Échec publication dans toutes les régions testées: ${tryOrder
      .map((r) => formatRegion(r))
      .join(', ')}`
  );
  return {
    outcome: 'failed',
    http: 404,
    body: null,
    regionTried: tryOrder[tryOrder.length - 1],
  };
}

// — Service principal —————————————————––

class APSPublishService {
  async startRun(job) {
    const run = await PublishRun.create({
      jobId: job.id,
      userId: job.userId,
      hubId: job.hubId,
      projectId: job.projectId,
      items: Array.isArray(job.models) ? job.models : [],
      status: 'running',
      startedAt: new Date(),
      results: [],
      stats: {},
    });

    logger.info(`[Publish] Run créé: ${run.id} pour job ${job.id}`);
    return run;
  }

  async executeRun(run) {
    const started = Date.now();
    const results = [];

    try {
      // Token 3-legged de l'utilisateur
      const accessToken = await apsAuthService.ensureValidToken(run.userId);

      // Détecter d'abord la région du projet pour optimiser les appels suivants
      const projectInfo = await detectProjectRegion(run.projectId, accessToken);
<<<<<<< HEAD
      const resolvedProjectId = projectInfo.projectId || run.projectId;
=======
      const normalizedProjectId = projectInfo.projectId || run.projectId;
>>>>>>> d91d36d4
      const projectRegion = projectInfo.region;

      // DEBUG: Tester l'accès direct à l'item
      logger.debug(`[Publish] TEST - Tentative accès direct item: ${run.items[0]}`);
      try {
<<<<<<< HEAD
        const testUrl = `${apiBase()}/data/v2/projects/${encodeURIComponent(resolvedProjectId)}/items/${encodeURIComponent(run.items[0])}`;
=======
        const testUrl = `${apiBase()}/data/v2/projects/${encodeURIComponent(normalizedProjectId)}/items/${encodeURIComponent(run.items[0])}`;
>>>>>>> d91d36d4
        logger.debug(`[Publish] TEST URL: ${testUrl}`);

        const testResp = await axios.get(testUrl, {
          headers: { Authorization: `Bearer ${accessToken}` },
          timeout: 5000,
          validateStatus: () => true,
        });

        logger.debug(`[Publish] TEST HTTP: ${testResp.status}`);
        if (testResp.status === 200) {
          logger.debug(
            `[Publish] TEST SUCCESS - Item data: ${JSON.stringify(testResp.data?.data?.attributes?.displayName)}`
          );
        } else {
          logger.error(`[Publish] TEST FAILED - Body: ${safeBody(testResp.data)}`);
        }
      } catch (e) {
        logger.error(`[Publish] TEST ERROR: ${e.message}`);
      }

      logger.info(
<<<<<<< HEAD
        `[Publish] Mode=${ENABLE_REAL ? `REAL(${PUBLISH_COMMAND})` : 'DRY-RUN'} run=${run.id} project=${
          resolvedProjectId
        } région=${formatRegion(projectRegion)} items=${run.items.length}`
=======
        `[Publish] Mode=${ENABLE_REAL ? `REAL(${PUBLISH_COMMAND})` : 'DRY-RUN'} run=${run.id} projectRaw=${
          run.projectId
        } projectNormalized=${normalizedProjectId} région=${formatRegion(projectRegion)} items=${run.items.length}`
>>>>>>> d91d36d4
      );

      // Log détaillé des items à traiter
      if (run.items.length <= 10) {
        logger.debug(`[Publish] Items à traiter: ${JSON.stringify(run.items)}`);
      } else {
        logger.debug(`[Publish] ${run.items.length} items à traiter (premiers: ${run.items.slice(0, 5).join(', ')}...)`);
      }

      for (const selectedUrn of run.items) {
        try {
          if (!ENABLE_REAL) {
            // Mode DRY-RUN pour tests
            await sleep(120);
            results.push({ item: selectedUrn, status: 'queued' });
            logger.info(`[Publish][DRY-RUN] run=${run.id} item=${selectedUrn}`);
            continue;
          }

          // 1) Résoudre -> VERSION + région
          let versionUrn;
          let resolvedRegion = projectRegion;

          if (isVersionUrn(selectedUrn)) {
            versionUrn = selectedUrn;
            logger.debug(`[Publish] Input déjà version -> ${versionUrn}`);
          } else {
            try {
<<<<<<< HEAD
              versionUrn = await resolveToVersionUrn(resolvedProjectId, selectedUrn, accessToken);
=======
              versionUrn = await resolveToVersionUrn(normalizedProjectId, selectedUrn, accessToken);
>>>>>>> d91d36d4
              logger.info(`[Publish] Résolu: item=${selectedUrn} -> version=${versionUrn}`);
            } catch (e) {
              const msg = `Échec résolution version: ${e.message}`;
              results.push({
                item: selectedUrn,
                status: 'failed',
                message: msg,
                error: 'RESOLUTION_ERROR',
              });
              logger.error(
<<<<<<< HEAD
                `[Publish] ${msg} (project=${resolvedProjectId}, input=${selectedUrn})`
=======
                `[Publish] ${msg} (projectRaw=${run.projectId}, projectNormalized=${normalizedProjectId}, input=${selectedUrn})`
>>>>>>> d91d36d4
              );
              continue;
            }
          }

          // 2) Publier, en essayant la région connue puis les autres
          const { outcome, http, body, regionTried } = await publishVersionWithRegion(
            versionUrn,
            resolvedRegion,
<<<<<<< HEAD
            resolvedProjectId,
=======
            normalizedProjectId,
>>>>>>> d91d36d4
            accessToken
          );

          const effectiveRegion = regionTried || resolvedRegion || null;

          results.push({
            item: selectedUrn,
            version: versionUrn,
            status: outcome,
            http,
            region: effectiveRegion,
          });

          if (outcome === 'accepted') {
            logger.info(
              `[Publish][REAL] ✓ run=${run.id} version=${versionUrn} => ${outcome} (HTTP ${http}, region=${formatRegion(
                effectiveRegion
              )})`
            );
          } else {
            logger.warn(
              `[Publish][REAL] ✗ run=${run.id} version=${versionUrn} => ${outcome} (HTTP ${http}, body=${safeBody(body)})`
            );
          }
        } catch (e) {
          const message = e?.message || 'Erreur publication inconnue';
          results.push({
            item: selectedUrn,
            status: 'failed',
            message,
            error: 'PUBLISH_ERROR',
          });
          logger.error(`[Publish] Échec critique item=${selectedUrn}: ${message}`, e.stack);
        }
      }
    } catch (e) {
      logger.error(`[Publish] Erreur fatale dans executeRun: ${e.message}`, e.stack);
      throw e;
    }

    const durationMs = Date.now() - started;
    const okCount = results.filter((r) => r.status === 'accepted' || r.status === 'queued').length;
    const failCount = results.filter((r) => r.status === 'failed').length;

    logger.info(`[Publish] Run terminé: ${run.id} duration=${durationMs}ms ok=${okCount} failed=${failCount}`);

    return { results, durationMs };
  }

  async finishRun(run, summary) {
    run.status = summary.status || 'completed';
    run.endedAt = new Date();
    run.results = summary.results || [];
    run.stats = {
      ...(run.stats || {}),
      durationMs: summary.durationMs,
      items: (summary.results || []).length,
      okCount: (summary.results || []).filter((r) => r.status !== 'failed').length,
      failCount: (summary.results || []).filter((r) => r.status === 'failed').length,
    };

    if (summary.message) {
      run.message = summary.message;
    }

    await run.save();

    logger.info(`[Publish] Run sauvegardé: ${run.id} status=${run.status} stats=${JSON.stringify(run.stats)}`);
    return run;
  }

  /** Méthode utilitaire pour vérifier la santé du service */
  async healthCheck(userId, projectId) {
    try {
      const accessToken = await apsAuthService.ensureValidToken(userId);
      const { region } = await detectProjectRegion(projectId, accessToken);

      return {
        healthy: true,
        projectRegion: region,
        projectRegionLabel: formatRegion(region),
        regions: REGIONS,
        regionLabels: REGION_LABELS,
        config: {
          ENABLE_REAL,
          PUBLISH_COMMAND,
          ITEM_TIMEOUT_MS,
          MAX_RETRIES,
        },
      };
    } catch (e) {
      return {
        healthy: false,
        error: e.message,
        regions: REGIONS,
        regionLabels: REGION_LABELS,
      };
    }
  }

  /** Méthode pour lister les items d’un projet (utile pour debug) */
  async listProjectItems(userId, projectId, folderUrn = null) {
    try {
      const accessToken = await apsAuthService.ensureValidToken(userId);
      const projectInfo = await detectProjectRegion(projectId, accessToken);

      if (!projectInfo.region) {
        throw new Error(`Impossible de déterminer la région (${REGION_LIST_LOG}) du projet`);
      }

      const validProjectId = projectInfo.projectId;
      const region = projectInfo.region;

      // Si pas de dossier spécifié, utiliser le dossier racine
      let targetFolderUrn = folderUrn;
      if (!targetFolderUrn) {
        // Obtenir le dossier racine du projet
        const hubUrl = `${dataBase()}/projects/${encodeURIComponent(validProjectId)}`;
        const hubResp = await axios.get(hubUrl, {
          headers: { Authorization: `Bearer ${accessToken}` },
          timeout: ITEM_TIMEOUT_MS,
          validateStatus: () => true,
        });

        if (hubResp.status === 200) {
          targetFolderUrn = hubResp.data?.data?.relationships?.rootFolder?.data?.id;
        }
      }

      if (!targetFolderUrn) {
        throw new Error('Impossible de trouver le dossier racine');
      }

      // Lister le contenu du dossier
      const folderUrl = `${dataBase()}/projects/${encodeURIComponent(
        validProjectId
      )}/folders/${encodeURIComponent(targetFolderUrn)}/contents`;
      const resp = await axios.get(folderUrl, {
        headers: { Authorization: `Bearer ${accessToken}` },
        params: {
          'page[limit]': 50,
        },
        timeout: ITEM_TIMEOUT_MS,
        validateStatus: () => true,
      });

      if (resp.status !== 200) {
        throw new Error(`Impossible de lister le contenu: HTTP ${resp.status}`);
      }

      const items = resp.data?.data || [];
      const results = items.map((item) => ({
        id: item.id,
        type: item.type,
        name: item.attributes?.displayName,
        createTime: item.attributes?.createTime,
        modifyTime: item.attributes?.modifyTime,
        extension: item.attributes?.extension?.type,
        size: item.attributes?.storageSize,
      }));

      return {
        projectId: validProjectId,
        region,
        folderUrn: targetFolderUrn,
        itemCount: results.length,
        items: results,
      };
    } catch (e) {
      return {
        error: e.message,
        projectId,
      };
    }
  }

  /** Méthode pour obtenir les détails d’une version */
  async getVersionDetails(userId, projectId, versionUrn) {
    try {
      const accessToken = await apsAuthService.ensureValidToken(userId);
      const projectInfo = await detectProjectRegion(projectId, accessToken);

      if (!projectInfo.region) {
        throw new Error(`Impossible de déterminer la région (${REGION_LIST_LOG}) du projet`);
      }

      const validProjectId = projectInfo.projectId;
      const region = projectInfo.region;

      // Obtenir les détails de la version
      const url = `${dataBase()}/projects/${encodeURIComponent(validProjectId)}/versions/${encodeURIComponent(
        versionUrn
      )}`;
      const resp = await axios.get(url, {
        headers: { Authorization: `Bearer ${accessToken}` },
        timeout: ITEM_TIMEOUT_MS,
        validateStatus: () => true,
      });

      if (resp.status !== 200) {
        throw new Error(`Impossible d'obtenir les détails de la version: HTTP ${resp.status}`);
      }

      const data = resp.data?.data;
      return {
        versionUrn,
        projectId: validProjectId,
        region,
        details: {
          type: data?.type,
          displayName: data?.attributes?.displayName,
          createTime: data?.attributes?.createTime,
          lastModifiedTime: data?.attributes?.lastModifiedTime,
          versionNumber: data?.attributes?.versionNumber,
          extension: data?.attributes?.extension,
          storageSize: data?.attributes?.storageSize,
          fileType: data?.attributes?.fileType,
          mimeType: data?.attributes?.mimeType,
          relationships: Object.keys(data?.relationships || {}),
        },
      };
    } catch (e) {
      return {
        error: e.message,
        versionUrn,
        projectId,
      };
    }
  }
}

module.exports = new APSPublishService();<|MERGE_RESOLUTION|>--- conflicted
+++ resolved
@@ -386,21 +386,13 @@
 
       // Détecter d'abord la région du projet pour optimiser les appels suivants
       const projectInfo = await detectProjectRegion(run.projectId, accessToken);
-<<<<<<< HEAD
-      const resolvedProjectId = projectInfo.projectId || run.projectId;
-=======
       const normalizedProjectId = projectInfo.projectId || run.projectId;
->>>>>>> d91d36d4
       const projectRegion = projectInfo.region;
 
       // DEBUG: Tester l'accès direct à l'item
       logger.debug(`[Publish] TEST - Tentative accès direct item: ${run.items[0]}`);
       try {
-<<<<<<< HEAD
-        const testUrl = `${apiBase()}/data/v2/projects/${encodeURIComponent(resolvedProjectId)}/items/${encodeURIComponent(run.items[0])}`;
-=======
         const testUrl = `${apiBase()}/data/v2/projects/${encodeURIComponent(normalizedProjectId)}/items/${encodeURIComponent(run.items[0])}`;
->>>>>>> d91d36d4
         logger.debug(`[Publish] TEST URL: ${testUrl}`);
 
         const testResp = await axios.get(testUrl, {
@@ -422,15 +414,9 @@
       }
 
       logger.info(
-<<<<<<< HEAD
-        `[Publish] Mode=${ENABLE_REAL ? `REAL(${PUBLISH_COMMAND})` : 'DRY-RUN'} run=${run.id} project=${
-          resolvedProjectId
-        } région=${formatRegion(projectRegion)} items=${run.items.length}`
-=======
         `[Publish] Mode=${ENABLE_REAL ? `REAL(${PUBLISH_COMMAND})` : 'DRY-RUN'} run=${run.id} projectRaw=${
           run.projectId
         } projectNormalized=${normalizedProjectId} région=${formatRegion(projectRegion)} items=${run.items.length}`
->>>>>>> d91d36d4
       );
 
       // Log détaillé des items à traiter
@@ -459,11 +445,7 @@
             logger.debug(`[Publish] Input déjà version -> ${versionUrn}`);
           } else {
             try {
-<<<<<<< HEAD
-              versionUrn = await resolveToVersionUrn(resolvedProjectId, selectedUrn, accessToken);
-=======
               versionUrn = await resolveToVersionUrn(normalizedProjectId, selectedUrn, accessToken);
->>>>>>> d91d36d4
               logger.info(`[Publish] Résolu: item=${selectedUrn} -> version=${versionUrn}`);
             } catch (e) {
               const msg = `Échec résolution version: ${e.message}`;
@@ -474,11 +456,7 @@
                 error: 'RESOLUTION_ERROR',
               });
               logger.error(
-<<<<<<< HEAD
-                `[Publish] ${msg} (project=${resolvedProjectId}, input=${selectedUrn})`
-=======
                 `[Publish] ${msg} (projectRaw=${run.projectId}, projectNormalized=${normalizedProjectId}, input=${selectedUrn})`
->>>>>>> d91d36d4
               );
               continue;
             }
@@ -488,11 +466,7 @@
           const { outcome, http, body, regionTried } = await publishVersionWithRegion(
             versionUrn,
             resolvedRegion,
-<<<<<<< HEAD
-            resolvedProjectId,
-=======
             normalizedProjectId,
->>>>>>> d91d36d4
             accessToken
           );
 
